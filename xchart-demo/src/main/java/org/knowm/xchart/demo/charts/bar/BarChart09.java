--- conflicted
+++ resolved
@@ -49,18 +49,9 @@
   @Override
   public Chart getChart() {
     // Create Chart
-<<<<<<< HEAD
-    Chart chart = new ChartBuilder().chartType(ChartType.Bar).width(800).height(600).title("Value vs. Letter").xAxisTitle("Letter").yAxisTitle("Value").theme(ChartTheme.GGPlot2).build();
-    chart.addCategorySeries("China", new ArrayList<String>(Arrays.asList(new String[] { "A", "B", "C", "D", "E" })), new ArrayList<Number>(Arrays.asList(new Number[] { 11, 23, 20, 36, 5 })));
-    Series series2 = chart.addCategorySeries("World Ave.", new ArrayList<String>(Arrays.asList(new String[] { "A", "B", "C", "D", "E" })), new ArrayList<Number>(Arrays.asList(new Number[] { 13, 25,
-        22, 38, 7 })));
-    series2.setSeriesType(SeriesType.Line);
-
-=======
     Chart chart = new Chart(1024, 768, ChartTheme.GGPlot2);
     chart.getStyleManager().setChartType(ChartType.Bar);
     
->>>>>>> 0cdeabc4
     // Customize Chart
     chart.setChartTitle("ThreadPoolBenchmark");
     chart.setXAxisTitle("Threads");
